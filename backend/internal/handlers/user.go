--- conflicted
+++ resolved
@@ -337,19 +337,11 @@
 		var err error
 		isFollowing, err = h.stream.CheckIsFollowing(currentUserID, user.ID)
 		if err != nil {
-<<<<<<< HEAD
-			logger.Log.Warn("Failed to check isFollowing", zap.Error(err), zap.String("current_user_id", currentUserID), zap.String("target_user_id", user.ID))
-		}
-		isFollowedBy, err = h.stream.CheckIsFollowing(user.ID, currentUserID)
-		if err != nil {
-			logger.Log.Warn("Failed to check isFollowedBy", zap.Error(err), zap.String("target_user_id", user.ID), zap.String("current_user_id", currentUserID))
-=======
 			logger.WarnWithFields("Failed to check isFollowing for user profile", err)
 		}
 		isFollowedBy, err = h.stream.CheckIsFollowing(user.ID, currentUserID)
 		if err != nil {
 			logger.WarnWithFields("Failed to check isFollowedBy for user profile", err)
->>>>>>> 95175c67
 		}
 	}
 
