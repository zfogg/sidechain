--- conflicted
+++ resolved
@@ -71,10 +71,7 @@
 			// Delegate to search client for potential Elasticsearch analytics indexing
 			h.search.TrackSearchQuery(c.Request.Context(), query, resultCount, filters)
 		}
-<<<<<<< HEAD
-=======
-
->>>>>>> 95175c67
+
 	}()
 }
 
