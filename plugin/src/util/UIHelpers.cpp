--- conflicted
+++ resolved
@@ -1,10 +1,7 @@
 #include "UIHelpers.h"
-<<<<<<< HEAD
 #include "../stores/AppStore.h"
 #include "Log.h"
-=======
 #include "StringUtils.h"
->>>>>>> dbb05433
 
 namespace UIHelpers {
 
