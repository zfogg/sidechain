#include "../AppStore.h"
#include "../../util/logging/Logger.h"

namespace Sidechain {
namespace Stores {

void AppStore::uploadPost(const juce::var &postData, const juce::File &audioFile) {
  // Extract post metadata if available
  juce::String postId;
  juce::String filename;
  double bpm = 0.0;
  juce::String key;
  juce::String genre;

  if (postData.isObject()) {
    const auto *obj = postData.getDynamicObject();
    if (obj) {
      postId = obj->getProperty("id").toString();
      filename = obj->getProperty("filename").toString();
      bpm = obj->getProperty("bpm");
      key = obj->getProperty("key").toString();
      genre = obj->getProperty("genre").toString();

      if (!postId.isEmpty()) {
        Util::logInfo("AppStore", "Starting upload for post ID: " + postId);
      }
    }
  }

  if (!networkClient) {
    Util::logError("AppStore", "Network client not available");
    UploadState newState = sliceManager.uploads->getState();
    newState.isUploading = false;
    newState.uploadError = "Network client not initialized";
    newState.progress = 0;
    sliceManager.uploads->setState(newState);
    return;
  }

  if (!audioFile.existsAsFile()) {
    Util::logError("AppStore", "Audio file does not exist: " + audioFile.getFullPathName());
    UploadState newState = sliceManager.uploads->getState();
    newState.isUploading = false;
    newState.uploadError = "Audio file not found";
    newState.progress = 0;
    sliceManager.uploads->setState(newState);
    return;
  }

  Util::logInfo("AppStore", "Starting upload - " + audioFile.getFileName());

  // Update state to uploading
  UploadState newState = sliceManager.uploads->getState();
  newState.isUploading = true;
  newState.progress = 10;
  newState.uploadError = "";
  newState.currentFileName = audioFile.getFileName();
  newState.startTime = juce::Time::getCurrentTime().toMilliseconds();
  sliceManager.uploads->setState(newState);

  // Load audio file and upload with metadata
  if (auto reader = std::unique_ptr<juce::AudioFormatReader>(
          juce::WavAudioFormat().createReaderFor(new juce::FileInputStream(audioFile), true))) {

    // Create audio buffer from reader
    juce::AudioBuffer<float> audioBuffer(static_cast<int>(reader->numChannels),
                                         static_cast<int>(reader->lengthInSamples));
    reader->read(&audioBuffer, 0, static_cast<int>(reader->lengthInSamples), 0, true, true);

    // Prepare upload metadata
    NetworkClient::AudioUploadMetadata metadata;
    metadata.filename = filename.isEmpty() ? audioFile.getFileName() : filename;
    metadata.bpm = bpm > 0 ? bpm : 0.0;
    metadata.key = key;
    metadata.genre = genre;
    metadata.durationSeconds = static_cast<double>(reader->lengthInSamples) / reader->sampleRate;
    metadata.sampleRate = static_cast<int>(reader->sampleRate);
    metadata.numChannels = static_cast<int>(reader->numChannels);
    metadata.daw = NetworkClient::detectDAWName();

    // Upload audio with metadata
<<<<<<< HEAD
    networkClient->uploadAudioWithMetadata(
        audioBuffer, reader->sampleRate, metadata,
        [this, postId](const auto &outcome) {
          if (outcome.isSuccess()) {
            Util::logInfo("AppStore", "Upload successful for post ID: " + postId);
            UploadState newState = sliceManager.uploads->getState();
            newState.isUploading = false;
            newState.progress = 100;
            newState.uploadError = "";
            newState.postId = postId;
            sliceManager.uploads->setState(newState);
          } else {
            Util::logError("AppStore", "Upload failed: " + outcome.error());
            UploadState newState = sliceManager.uploads->getState();
            newState.isUploading = false;
            newState.progress = 0;
            newState.uploadError = outcome.error();
            sliceManager.uploads->setState(newState);
          }
        });
=======
    networkClient->uploadAudioWithMetadata(audioBuffer, reader->sampleRate, metadata,
                                           [this, postId](const Outcome<juce::String> &outcome) {
                                             if (outcome.isOk()) {
                                               Util::logInfo("AppStore", "Upload successful for post ID: " + postId);
                                               UploadState uploadState = sliceManager.uploads->getState();
                                               uploadState.isUploading = false;
                                               uploadState.progress = 100;
                                               uploadState.uploadError = "";
                                               sliceManager.uploads->setState(uploadState);
                                             } else {
                                               Util::logError("AppStore", "Upload failed: " + outcome.getError());
                                               UploadState uploadState = sliceManager.uploads->getState();
                                               uploadState.isUploading = false;
                                               uploadState.progress = 0;
                                               uploadState.uploadError = outcome.getError();
                                               sliceManager.uploads->setState(uploadState);
                                             }
                                           });
>>>>>>> 95609dcc
  } else {
    Util::logError("AppStore", "Failed to read audio file: " + audioFile.getFullPathName());
    UploadState readErrorState = sliceManager.uploads->getState();
    readErrorState.isUploading = false;
    readErrorState.uploadError = "Failed to read audio file";
    readErrorState.progress = 0;
    sliceManager.uploads->setState(readErrorState);
  }
}

void AppStore::cancelUpload() {
  Util::logInfo("AppStore", "Upload cancelled");

  UploadState newState = sliceManager.uploads->getState();
  newState.isUploading = false;
  newState.progress = 0;
  newState.uploadError = "";
  newState.currentFileName = "";
  sliceManager.uploads->setState(newState);
}

} // namespace Stores
} // namespace Sidechain<|MERGE_RESOLUTION|>--- conflicted
+++ resolved
@@ -79,28 +79,6 @@
     metadata.daw = NetworkClient::detectDAWName();
 
     // Upload audio with metadata
-<<<<<<< HEAD
-    networkClient->uploadAudioWithMetadata(
-        audioBuffer, reader->sampleRate, metadata,
-        [this, postId](const auto &outcome) {
-          if (outcome.isSuccess()) {
-            Util::logInfo("AppStore", "Upload successful for post ID: " + postId);
-            UploadState newState = sliceManager.uploads->getState();
-            newState.isUploading = false;
-            newState.progress = 100;
-            newState.uploadError = "";
-            newState.postId = postId;
-            sliceManager.uploads->setState(newState);
-          } else {
-            Util::logError("AppStore", "Upload failed: " + outcome.error());
-            UploadState newState = sliceManager.uploads->getState();
-            newState.isUploading = false;
-            newState.progress = 0;
-            newState.uploadError = outcome.error();
-            sliceManager.uploads->setState(newState);
-          }
-        });
-=======
     networkClient->uploadAudioWithMetadata(audioBuffer, reader->sampleRate, metadata,
                                            [this, postId](const Outcome<juce::String> &outcome) {
                                              if (outcome.isOk()) {
@@ -119,7 +97,6 @@
                                                sliceManager.uploads->setState(uploadState);
                                              }
                                            });
->>>>>>> 95609dcc
   } else {
     Util::logError("AppStore", "Failed to read audio file: " + audioFile.getFullPathName());
     UploadState readErrorState = sliceManager.uploads->getState();
