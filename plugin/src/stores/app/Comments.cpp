#include "../AppStore.h"
#include "../../util/logging/Logger.h"
#include "../EntityStore.h"

namespace Sidechain {
namespace Stores {

// ==============================================================================
// Legacy Observable API (for backwards compatibility, use loadPostComments instead)

rxcpp::observable<juce::Array<juce::var>> AppStore::getCommentsObservable(const juce::String &postId, int limit,
                                                                          int offset) {
  return rxcpp::sources::create<juce::Array<juce::var>>([this, postId, limit, offset](auto observer) {
    if (!networkClient) {
      Util::logError("AppStore", "Cannot get comments - network client not set");
      observer.on_error(std::make_exception_ptr(std::runtime_error("Network client not set")));
      return;
    }

    Util::logInfo("AppStore", "Fetching comments for post: " + postId);

    networkClient->getComments(postId, limit, offset, [observer, postId](Outcome<std::pair<juce::var, int>> result) {
      if (result.isOk()) {
        auto [commentsData, totalCount] = result.getValue();
        juce::Array<juce::var> commentsList;

        // Parse comments array
        if (commentsData.isArray()) {
          for (int i = 0; i < commentsData.size(); ++i) {
            commentsList.add(commentsData[i]);
          }
        }

        Util::logInfo("AppStore", "Loaded " + juce::String(commentsList.size()) + " comments for post: " + postId);
        observer.on_next(commentsList);
        observer.on_completed();
      } else {
        Util::logError("AppStore", "Failed to get comments: " + result.getError());
        observer.on_error(std::make_exception_ptr(std::runtime_error(result.getError().toStdString())));
      }
    });
  });
}

void AppStore::createComment(const juce::String &postId, const juce::String &content, const juce::String &parentId) {
  if (!networkClient) {
    Util::logError("AppStore", "Cannot create comment - network client not set");
    return;
  }

  auto commentsSlice = sliceManager.comments;
  if (!commentsSlice) {
    Util::logError("AppStore", "Cannot create comment - comments slice not available");
    return;
  }

  Util::logInfo("AppStore", "Creating comment on post: " + postId);

  networkClient->createComment(postId, content, parentId, [this, postId](Outcome<juce::var> result) {
    auto slice = sliceManager.comments;
    if (!slice) {
<<<<<<< HEAD
      Util::logError("AppStore", "Comments slice is null in createComment callback");
=======
      Util::logError("AppStore", "Cannot update comments state - comments slice is null");
>>>>>>> 95175c67
      return;
    }

    if (result.isOk()) {
      try {
        auto resultVar = result.getValue();
        auto resultStr = juce::JSON::toString(resultVar);
<<<<<<< HEAD
=======

>>>>>>> 95175c67
        auto json = nlohmann::json::parse(resultStr.toStdString());

        // Extract comment object from response wrapper ({"comment": {...}})
        nlohmann::json commentJson = json;
        if (json.contains("comment") && json["comment"].is_object()) {
          commentJson = json["comment"];
        }

        // Normalize comment to model
        auto normalizedComment = EntityStore::getInstance().normalizeComment(commentJson);

        if (normalizedComment) {
          Util::logInfo("AppStore", "Comment created successfully with ID: " + juce::String(normalizedComment->id));

          // Update CommentsState - add new comment to the post's comments list
          CommentsState newState = slice->getState();
          auto commentsIt = newState.commentsByPostId.find(postId.toStdString());
          if (commentsIt != newState.commentsByPostId.end()) {
            commentsIt->second.insert(commentsIt->second.begin(), normalizedComment);
            newState.totalCountByPostId[postId.toStdString()]++;
<<<<<<< HEAD
          } else {
            Util::logWarning("AppStore", "Post " + postId + " not found in commentsByPostId map, initializing empty list");
            newState.commentsByPostId[postId.toStdString()] = {normalizedComment};
            newState.totalCountByPostId[postId.toStdString()] = 1;
=======
>>>>>>> 95175c67
          }
          newState.commentsError.clear();
          slice->setState(newState);
        } else {
          Util::logError("AppStore", "Failed to normalize comment from JSON");
          CommentsState errorState = slice->getState();
          errorState.commentsError = "Failed to normalize comment";
          slice->setState(errorState);
        }
      } catch (const std::exception &e) {
        Util::logError("AppStore", "Failed to parse created comment: " + juce::String(e.what()));

        CommentsState errorState = slice->getState();
        errorState.commentsError = "JSON Parse Error: " + juce::String(e.what());
        slice->setState(errorState);
      }
    } else {
      Util::logError("AppStore", "Failed to create comment: " + result.getError());

      CommentsState errorState = slice->getState();
      errorState.commentsError = "API Error: " + result.getError();
      slice->setState(errorState);
    }
  });
}

void AppStore::deleteComment(const juce::String &commentId) {
  if (!networkClient) {
    Util::logError("AppStore", "Cannot delete comment - network client not set");
    return;
  }

  auto commentsSlice = sliceManager.comments;
  if (!commentsSlice) {
    Util::logError("AppStore", "Cannot delete comment - comments slice not available");
    return;
  }

  Util::logInfo("AppStore", "Deleting comment: " + commentId);

  // Find which post this comment belongs to
  auto currentState = commentsSlice->getState();
  juce::String postId;
  for (const auto &[pId, comments] : currentState.commentsByPostId) {
    for (const auto &comment : comments) {
      if (comment->id == commentId) {
        postId = juce::String(pId);
        break;
      }
    }
    if (postId.isNotEmpty())
      break;
  }

  networkClient->deleteComment(commentId, [this, commentId, postId](Outcome<juce::var> result) {
    auto slice = sliceManager.comments;
    if (!slice)
      return;

    if (result.isOk()) {
      Util::logInfo("AppStore", "Comment deleted successfully: " + commentId);

      // Update CommentsState - remove comment from the post's comments list
      if (postId.isNotEmpty()) {
        CommentsState deleteState = slice->getState();
        auto commentsIt = deleteState.commentsByPostId.find(postId.toStdString());
        if (commentsIt != deleteState.commentsByPostId.end()) {
          auto &comments = commentsIt->second;
          comments.erase(std::remove_if(comments.begin(), comments.end(),
                                        [commentId](const std::shared_ptr<Comment> &c) { return c->id == commentId; }),
                         comments.end());

          deleteState.totalCountByPostId[postId.toStdString()]--;
        }
        deleteState.commentsError.clear();
        slice->setState(deleteState);
      }

      // Remove from EntityStore
      EntityStore::getInstance().comments().remove(commentId);
    } else {
      Util::logError("AppStore", "Failed to delete comment: " + result.getError());

      CommentsState errorState = slice->getState();
      errorState.commentsError = result.getError();
      slice->setState(errorState);
    }
  });
}

void AppStore::likeComment(const juce::String &commentId) {
  if (!networkClient) {
    Util::logError("AppStore", "Cannot like comment - network client not set");
    return;
  }

  Util::logInfo("AppStore", "Liking comment: " + commentId);

  // Optimistic update in EntityStore
  bool updated = EntityStore::getInstance().comments().update(commentId, [](Comment &comment) {
    comment.isLiked = true;
    comment.likeCount++;
  });

  if (!updated) {
    Util::logWarning("AppStore", "Cannot like comment - comment not found in cache: " + commentId);
  }

  // Make network request
  networkClient->likeComment(commentId, [commentId](Outcome<juce::var> result) {
    if (!result.isOk()) {
      Util::logError("AppStore", "Failed to like comment: " + result.getError());

      // Rollback optimistic update
      EntityStore::getInstance().comments().update(commentId, [](Comment &comment) {
        comment.isLiked = false;
        comment.likeCount--;
      });
    } else {
      Util::logInfo("AppStore", "Comment liked successfully: " + commentId);

      // Try to parse and normalize the response if needed
      try {
        if (result.getValue().isObject()) {
          auto json = nlohmann::json::parse(result.getValue().toString().toStdString());
          EntityStore::getInstance().normalizeComment(json);
        }
      } catch (const std::exception &e) {
        Util::logWarning("AppStore", "Failed to parse like response: " + juce::String(e.what()));
      }
    }
  });
}

void AppStore::unlikeComment(const juce::String &commentId) {
  if (!networkClient) {
    Util::logError("AppStore", "Cannot unlike comment - network client not set");
    return;
  }

  Util::logInfo("AppStore", "Unliking comment: " + commentId);

  // Optimistic update in EntityStore
  bool updated = EntityStore::getInstance().comments().update(commentId, [](Comment &comment) {
    comment.isLiked = false;
    comment.likeCount--;
  });

  if (!updated) {
    Util::logWarning("AppStore", "Cannot unlike comment - comment not found in cache: " + commentId);
  }

  // Make network request
  networkClient->unlikeComment(commentId, [commentId](Outcome<juce::var> result) {
    if (!result.isOk()) {
      Util::logError("AppStore", "Failed to unlike comment: " + result.getError());

      // Rollback optimistic update
      EntityStore::getInstance().comments().update(commentId, [](Comment &comment) {
        comment.isLiked = true;
        comment.likeCount++;
      });
    } else {
      Util::logInfo("AppStore", "Comment unliked successfully: " + commentId);

      // Try to parse and normalize the response if needed
      try {
        if (result.getValue().isObject()) {
          auto json = nlohmann::json::parse(result.getValue().toString().toStdString());
          EntityStore::getInstance().normalizeComment(json);
        }
      } catch (const std::exception &e) {
        Util::logWarning("AppStore", "Failed to parse unlike response: " + juce::String(e.what()));
      }
    }
  });
}

void AppStore::updateComment(const juce::String &commentId, const juce::String &content) {
  if (!networkClient) {
    Util::logError("AppStore", "Cannot update comment - network client not set");
    return;
  }

  Util::logInfo("AppStore", "Updating comment: " + commentId);

  // Store original content for rollback
  juce::String originalContent;
  auto &entityStore = EntityStore::getInstance();
  auto currentComment = entityStore.comments().get(commentId);
  if (currentComment) {
    originalContent = juce::String(currentComment->content);
  }

  // Optimistic update in EntityStore
  bool updated = entityStore.comments().update(
      commentId, [&content](Comment &comment) { comment.content = content.toStdString(); });

  if (!updated) {
    Util::logWarning("AppStore", "Cannot update comment - comment not found in cache: " + commentId);
  }

  // Make network request
  networkClient->updateComment(commentId, content, [commentId, originalContent](Outcome<juce::var> result) {
    if (!result.isOk()) {
      Util::logError("AppStore", "Failed to update comment: " + result.getError());

      // Rollback optimistic update
      EntityStore::getInstance().comments().update(
          commentId, [&originalContent](Comment &comment) { comment.content = originalContent.toStdString(); });
    } else {
      Util::logInfo("AppStore", "Comment updated successfully: " + commentId);

      // Try to parse and normalize the response if needed
      try {
        if (result.getValue().isObject()) {
          auto json = nlohmann::json::parse(result.getValue().toString().toStdString());
          EntityStore::getInstance().normalizeComment(json);
        }
      } catch (const std::exception &e) {
        Util::logWarning("AppStore", "Failed to parse update response: " + juce::String(e.what()));
      }
    }
  });
}

void AppStore::reportComment(const juce::String &commentId, const juce::String &reason,
                             const juce::String &description) {
  if (!networkClient) {
    Util::logError("AppStore", "Cannot report comment - network client not set");
    return;
  }

  Util::logInfo("AppStore", "Reporting comment: " + commentId);

  networkClient->reportComment(commentId, reason, description, [commentId](Outcome<juce::var> result) {
    if (result.isOk()) {
      Util::logInfo("AppStore", "Comment reported successfully: " + commentId);
    } else {
      Util::logError("AppStore", "Failed to report comment: " + result.getError());
    }
  });
}

// ==============================================================================
// New Model-Based API with EntityStore and CommentsState

void AppStore::loadPostComments(const juce::String &postId, int limit, int offset) {
  if (!networkClient) {
    Util::logError("AppStore", "Cannot load comments - network client not set");
    return;
  }

  auto commentsSlice = sliceManager.comments;
  if (!commentsSlice) {
    Util::logError("AppStore", "Cannot load comments - comments slice not available");
    return;
  }

  // Update loading state
  CommentsState loadingState = commentsSlice->getState();
  loadingState.isLoadingByPostId[postId.toStdString()] = true;
  loadingState.currentLoadingPostId = postId;
  commentsSlice->setState(loadingState);

  Util::logInfo("AppStore", "Loading comments for post: " + postId + " (limit=" + juce::String(limit) +
                                ", offset=" + juce::String(offset) + ")");

  // Make network request
  networkClient->getComments(postId, limit, offset, [this, postId, limit](Outcome<std::pair<juce::var, int>> result) {
    auto slice = sliceManager.comments;
    if (!slice)
      return;

    if (result.isOk()) {
      auto [commentsData, totalCount] = result.getValue();

      // Convert juce::var to nlohmann::json and normalize comments
      std::vector<std::shared_ptr<Comment>> normalizedComments;
      if (commentsData.isArray()) {
        for (int i = 0; i < commentsData.size(); ++i) {
          try {
            auto json = nlohmann::json::parse(commentsData[i].toString().toStdString());
            auto normalized = EntityStore::getInstance().normalizeComment(json);
            if (normalized) {
              normalizedComments.push_back(normalized);
            }
          } catch (const std::exception &e) {
            Util::logError("AppStore", "Failed to parse comment: " + juce::String(e.what()));
          }
        }
      }

      Util::logInfo("AppStore", "Loaded " + juce::String(normalizedComments.size()) + " comments for post: " + postId);

      // Update CommentsState with models
      CommentsState successState = slice->getState();
      successState.commentsByPostId[postId.toStdString()] = normalizedComments;
      successState.totalCountByPostId[postId.toStdString()] = totalCount;
      successState.limitByPostId[postId.toStdString()] = limit;
      successState.isLoadingByPostId[postId.toStdString()] = false;
      successState.lastUpdatedByPostId[postId.toStdString()] = juce::Time::getCurrentTime().toMilliseconds();
      successState.hasMoreByPostId[postId.toStdString()] = (int)normalizedComments.size() >= limit;
      successState.commentsError.clear();
      slice->setState(successState);
    } else {
      Util::logError("AppStore", "Failed to load comments: " + result.getError());

      // Update state with error
      CommentsState errorState = slice->getState();
      errorState.isLoadingByPostId[postId.toStdString()] = false;
      errorState.commentsError = result.getError();
      slice->setState(errorState);
    }
  });
}

std::function<void()>
AppStore::subscribeToPostComments(const juce::String &postId,
                                  std::function<void(const std::vector<std::shared_ptr<Comment>> &)> callback) {
  if (!callback) {
    Util::logError("AppStore", "Cannot subscribe - callback is null");
    return []() {};
  }

  auto commentsSlice = sliceManager.comments;
  if (!commentsSlice) {
    Util::logError("AppStore", "Cannot subscribe to comments - comments slice not available");
    return []() {};
  }

  // Subscribe to CommentsState changes and invoke callback with state
  commentsSlice->subscribe([callback, postId](const CommentsState &state) {
    auto commentsIt = state.commentsByPostId.find(postId.toStdString());
    if (commentsIt != state.commentsByPostId.end()) {
      callback(commentsIt->second);
    }
  });

  // StateSlice doesn't support unsubscription, return no-op
  return []() {};
}

std::function<void()> AppStore::subscribeToComment(const juce::String &commentId,
                                                   std::function<void(const std::shared_ptr<Comment> &)> callback) {
  if (!callback) {
    Util::logError("AppStore", "Cannot subscribe - callback is null");
    return []() {};
  }

  auto &entityStore = EntityStore::getInstance();

  // Return immediate value from cache if available
  auto cachedComment = entityStore.comments().get(commentId);
  if (cachedComment) {
    callback(cachedComment);
  }

  // Subscribe to EntityStore changes for this comment
  std::function<void()> unsubscriber =
      entityStore.comments().subscribe(commentId, [callback](const std::shared_ptr<Comment> &comment) {
        // Callback receives shared_ptr directly from EntityCache
        callback(comment);
      });

  return unsubscriber;
}

} // namespace Stores
} // namespace Sidechain<|MERGE_RESOLUTION|>--- conflicted
+++ resolved
@@ -59,11 +59,7 @@
   networkClient->createComment(postId, content, parentId, [this, postId](Outcome<juce::var> result) {
     auto slice = sliceManager.comments;
     if (!slice) {
-<<<<<<< HEAD
-      Util::logError("AppStore", "Comments slice is null in createComment callback");
-=======
       Util::logError("AppStore", "Cannot update comments state - comments slice is null");
->>>>>>> 95175c67
       return;
     }
 
@@ -71,10 +67,7 @@
       try {
         auto resultVar = result.getValue();
         auto resultStr = juce::JSON::toString(resultVar);
-<<<<<<< HEAD
-=======
-
->>>>>>> 95175c67
+
         auto json = nlohmann::json::parse(resultStr.toStdString());
 
         // Extract comment object from response wrapper ({"comment": {...}})
@@ -95,13 +88,10 @@
           if (commentsIt != newState.commentsByPostId.end()) {
             commentsIt->second.insert(commentsIt->second.begin(), normalizedComment);
             newState.totalCountByPostId[postId.toStdString()]++;
-<<<<<<< HEAD
           } else {
             Util::logWarning("AppStore", "Post " + postId + " not found in commentsByPostId map, initializing empty list");
             newState.commentsByPostId[postId.toStdString()] = {normalizedComment};
             newState.totalCountByPostId[postId.toStdString()] = 1;
-=======
->>>>>>> 95175c67
           }
           newState.commentsError.clear();
           slice->setState(newState);
